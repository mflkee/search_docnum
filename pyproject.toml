--- conflicted
+++ resolved
@@ -1,23 +1,3 @@
-<<<<<<< HEAD
-[build-system]
-requires = ["setuptools", "wheel"]
-build-backend = "setuptools.build_meta"
-
-[project]
-name = "search_docnum"
-version = "0.1.0"
-description = "Search document number demo application"
-readme = "README.md"
-requires-python = ">=3.12"
-dependencies = []
-
-[project.scripts]
-search-docnum = "search_docnum.__main__:main"
-
-[tool.setuptools.packages.find]
-where = ["."]
-include = ["search_docnum*"]
-=======
 [tool.black]
 line-length = 88
 target-version = ['py311']
@@ -95,5 +75,4 @@
 line-length = 88
 
 [tool.ruff.per-file-ignores]
-"src/api/main.py" = ["E402"]
->>>>>>> f532605f
+"src/api/main.py" = ["E402"]